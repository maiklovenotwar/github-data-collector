#!/usr/bin/env python3
"""
Skript zur Aktualisierung der Geocoding-Informationen für Standorte.

Dieses Skript ist ein Wrapper für die CLI-Funktionalität des GitHub Data Collectors.
Es verwendet die Implementierung aus dem cli-Modul, um die Geocoding-Aktualisierung durchzuführen.
"""
import os
import sys

# Füge das src-Verzeichnis zum Python-Pfad hinzu
sys.path.append(os.path.join(os.path.dirname(os.path.dirname(__file__)), "src"))

<<<<<<< HEAD
from github_collector.cli.geocoding_command import main
=======
from github_collector.database.database import GitHubDatabase
from github_collector.geocoding.geocoding_service import GeocodingService
from github_collector.ui.stats import show_geocoding_stats_before, show_geocoding_stats_after

# Konfiguriere Logging
from github_collector.utils.logging_config import setup_logging

logger = setup_logging(log_file="geocoding.log")


def parse_arguments():
    """Parse Kommandozeilenargumente."""
    parser = argparse.ArgumentParser(description="Aktualisiere Geocoding-Informationen für Standorte")
    
    # Datenbankoptionen
    parser.add_argument("--db-path", help="Pfad zur SQLite-Datenbankdatei")
    
    # Geocoding-Optionen
    parser.add_argument("--cache-file", default="geocoding_cache.json",
                      help="Pfad zur Geocoding-Cache-Datei (Standard: geocoding_cache.json)")
    parser.add_argument("--user-agent", default="GitHub-Data-Collector",
                      help="User-Agent für Nominatim (Standard: GitHub-Data-Collector)")
    
    # Aktualisierungsoptionen
    parser.add_argument("--contributors", action="store_true",
                      help="Nur Contributors aktualisieren")
    parser.add_argument("--organizations", action="store_true",
                      help="Nur Organisationen aktualisieren")
    parser.add_argument("--limit", type=int,
                      help="Maximale Anzahl zu aktualisierender Einträge")
    parser.add_argument("--force", action="store_true",
                      help="Auch Einträge mit vorhandenen Ländercodes aktualisieren")
    
    return parser.parse_args()


def update_contributors(db: GitHubDatabase, geocoder: GeocodingService, 
                      limit: Optional[int] = None, force: bool = False) -> int:
    """
    Aktualisiere Geocoding-Informationen für Contributors.
    
    Args:
        db: Datenbankverbindung
        geocoder: Geocoding-Service
        limit: Maximale Anzahl zu aktualisierender Contributors
        force: Auch Contributors mit vorhandenen Ländercodes aktualisieren
        
    Returns:
        Anzahl der aktualisierten Contributors
    """
    # Hole Contributors aus der Datenbank
    contributors = db.session.query(db.session.get_bind().metadata.tables['contributors']).all()
    
    # Filtere Contributors nach Bedarf
    if not force:
        contributors = [c for c in contributors if c.location and not c.country_code]
    else:
        contributors = [c for c in contributors if c.location]
    
    # Begrenze die Anzahl, falls angegeben
    if limit:
        contributors = contributors[:limit]
    
    logger.info(f"Aktualisiere Geocoding-Informationen für {len(contributors)} Contributors")
    
    updated_count = 0
    
    for contributor in contributors:
        try:
            # Konvertiere den Contributor in ein Dictionary für die Aktualisierung
            contributor_dict = {
                "id": contributor.id,
                "login": contributor.login,
                "location": contributor.location,
                "country_code": contributor.country_code,
                "region": contributor.region
            }
            
            # Aktualisiere die Standortdaten
            updated_contributor = geocoder.update_location_data(contributor_dict)
            
            # Aktualisiere die Datenbank, falls sich etwas geändert hat
            if (updated_contributor.get("country_code") != contributor.country_code or
                updated_contributor.get("region") != contributor.region):
                
                # Aktualisiere den Contributor in der Datenbank
                db.session.query(db.session.get_bind().metadata.tables['contributors']).filter_by(id=contributor.id).update({
                    "country_code": updated_contributor.get("country_code", ""),
                    "region": updated_contributor.get("region", "")
                })
                
                db.session.commit()
                updated_count += 1
                
                logger.info(
                    f"Contributor {contributor.login} aktualisiert: "
                    f"Standort='{contributor.location}', "
                    f"Land='{updated_contributor.get('country_code', '')}', "
                    f"Region='{updated_contributor.get('region', '')}'"
                )
            
            # Kurze Pause, um die Geocoding-API nicht zu überlasten
            time.sleep(0.1)
        
        except Exception as e:
            logger.error(f"Fehler bei der Aktualisierung des Contributors {contributor.login}: {e}")
            db.session.rollback()
    
    logger.info(f"{updated_count} Contributors aktualisiert")
    return updated_count


def update_organizations(db: GitHubDatabase, geocoder: GeocodingService, 
                       limit: Optional[int] = None, force: bool = False) -> int:
    """
    Aktualisiere Geocoding-Informationen für Organisationen.
    
    Args:
        db: Datenbankverbindung
        geocoder: Geocoding-Service
        limit: Maximale Anzahl zu aktualisierender Organisationen
        force: Auch Organisationen mit vorhandenen Ländercodes aktualisieren
        
    Returns:
        Anzahl der aktualisierten Organisationen
    """
    # Hole Organisationen aus der Datenbank
    organizations = db.session.query(db.session.get_bind().metadata.tables['organizations']).all()
    
    # Filtere Organisationen nach Bedarf
    if not force:
        organizations = [o for o in organizations if o.location and not o.country_code]
    else:
        organizations = [o for o in organizations if o.location]
    
    # Begrenze die Anzahl, falls angegeben
    if limit:
        organizations = organizations[:limit]
    
    logger.info(f"Aktualisiere Geocoding-Informationen für {len(organizations)} Organisationen")
    
    updated_count = 0
    
    for organization in organizations:
        try:
            # Konvertiere die Organisation in ein Dictionary für die Aktualisierung
            organization_dict = {
                "id": organization.id,
                "login": organization.login,
                "location": organization.location,
                "country_code": organization.country_code,
                "region": organization.region
            }
            
            # Aktualisiere die Standortdaten
            updated_organization = geocoder.update_location_data(organization_dict)
            
            # Aktualisiere die Datenbank, falls sich etwas geändert hat
            if (updated_organization.get("country_code") != organization.country_code or
                updated_organization.get("region") != organization.region):
                
                # Aktualisiere die Organisation in der Datenbank
                db.session.query(db.session.get_bind().metadata.tables['organizations']).filter_by(id=organization.id).update({
                    "country_code": updated_organization.get("country_code", ""),
                    "region": updated_organization.get("region", "")
                })
                
                db.session.commit()
                updated_count += 1
                
                logger.info(
                    f"Organisation {organization.login} aktualisiert: "
                    f"Standort='{organization.location}', "
                    f"Land='{updated_organization.get('country_code', '')}', "
                    f"Region='{updated_organization.get('region', '')}'"
                )
            
            # Kurze Pause, um die Geocoding-API nicht zu überlasten
            time.sleep(0.1)
        
        except Exception as e:
            logger.error(f"Fehler bei der Aktualisierung der Organisation {organization.login}: {e}")
            db.session.rollback()
    
    logger.info(f"{updated_count} Organisationen aktualisiert")
    return updated_count


def main():
    """Hauptfunktion."""
    args = parse_arguments()
    
    # Lade Umgebungsvariablen aus .env-Datei, falls verfügbar
    try:
        from dotenv import load_dotenv
        load_dotenv()
    except ImportError:
        logger.warning("python-dotenv nicht installiert, überspringe .env-Laden")
    
    # Datenbankpfad
    if args.db_path:
        db_path = args.db_path
        if not db_path.startswith("sqlite:///"):
            db_path = f"sqlite:///{db_path}"
    else:
        # Erzwinge immer den absoluten Pfad zur Datenbank im data/-Verzeichnis relativ zum Projektverzeichnis
        project_dir = os.path.dirname(os.path.dirname(os.path.abspath(__file__)))
        db_file_path = os.path.join(project_dir, "data", "github_data.db")
        db_path = f"sqlite:///{db_file_path}"
    
    # Initialisiere Datenbank
    db = GitHubDatabase(db_path)
    
    # Initialisiere Geocoding-Service
    geocoder = GeocodingService(
        cache_file=args.cache_file,
        user_agent=args.user_agent
    )
    
    try:
        # Zeige Statistiken vor der Aktualisierung
        contributor_stats = db.get_contributor_location_stats()
        org_stats = db.get_organization_location_stats()
        
        show_geocoding_stats_before(contributor_stats, org_stats)
        
        # Aktualisiere Contributors und/oder Organisationen
        updated_contributors = 0
        updated_organizations = 0
        
        if args.contributors or not args.organizations:
            updated_contributors = update_contributors(
                db=db,
                geocoder=geocoder,
                limit=args.limit,
                force=args.force
            )
        
        if args.organizations or not args.contributors:
            updated_organizations = update_organizations(
                db=db,
                geocoder=geocoder,
                limit=args.limit,
                force=args.force
            )
        
        # Zeige Statistiken nach der Aktualisierung
        contributor_stats = db.get_contributor_location_stats()
        org_stats = db.get_organization_location_stats()
        
        show_geocoding_stats_after(contributor_stats, org_stats, updated_contributors, updated_organizations)
    
    finally:
        # Speichere den Geocoding-Cache
        geocoder.cache.save()
        
        # Schließe Datenbankverbindung
        db.close()
>>>>>>> 72435b9f


if __name__ == "__main__":
    sys.exit(main())<|MERGE_RESOLUTION|>--- conflicted
+++ resolved
@@ -11,269 +11,11 @@
 # Füge das src-Verzeichnis zum Python-Pfad hinzu
 sys.path.append(os.path.join(os.path.dirname(os.path.dirname(__file__)), "src"))
 
-<<<<<<< HEAD
 from github_collector.cli.geocoding_command import main
-=======
-from github_collector.database.database import GitHubDatabase
-from github_collector.geocoding.geocoding_service import GeocodingService
-from github_collector.ui.stats import show_geocoding_stats_before, show_geocoding_stats_after
-
-# Konfiguriere Logging
 from github_collector.utils.logging_config import setup_logging
 
 logger = setup_logging(log_file="geocoding.log")
 
 
-def parse_arguments():
-    """Parse Kommandozeilenargumente."""
-    parser = argparse.ArgumentParser(description="Aktualisiere Geocoding-Informationen für Standorte")
-    
-    # Datenbankoptionen
-    parser.add_argument("--db-path", help="Pfad zur SQLite-Datenbankdatei")
-    
-    # Geocoding-Optionen
-    parser.add_argument("--cache-file", default="geocoding_cache.json",
-                      help="Pfad zur Geocoding-Cache-Datei (Standard: geocoding_cache.json)")
-    parser.add_argument("--user-agent", default="GitHub-Data-Collector",
-                      help="User-Agent für Nominatim (Standard: GitHub-Data-Collector)")
-    
-    # Aktualisierungsoptionen
-    parser.add_argument("--contributors", action="store_true",
-                      help="Nur Contributors aktualisieren")
-    parser.add_argument("--organizations", action="store_true",
-                      help="Nur Organisationen aktualisieren")
-    parser.add_argument("--limit", type=int,
-                      help="Maximale Anzahl zu aktualisierender Einträge")
-    parser.add_argument("--force", action="store_true",
-                      help="Auch Einträge mit vorhandenen Ländercodes aktualisieren")
-    
-    return parser.parse_args()
-
-
-def update_contributors(db: GitHubDatabase, geocoder: GeocodingService, 
-                      limit: Optional[int] = None, force: bool = False) -> int:
-    """
-    Aktualisiere Geocoding-Informationen für Contributors.
-    
-    Args:
-        db: Datenbankverbindung
-        geocoder: Geocoding-Service
-        limit: Maximale Anzahl zu aktualisierender Contributors
-        force: Auch Contributors mit vorhandenen Ländercodes aktualisieren
-        
-    Returns:
-        Anzahl der aktualisierten Contributors
-    """
-    # Hole Contributors aus der Datenbank
-    contributors = db.session.query(db.session.get_bind().metadata.tables['contributors']).all()
-    
-    # Filtere Contributors nach Bedarf
-    if not force:
-        contributors = [c for c in contributors if c.location and not c.country_code]
-    else:
-        contributors = [c for c in contributors if c.location]
-    
-    # Begrenze die Anzahl, falls angegeben
-    if limit:
-        contributors = contributors[:limit]
-    
-    logger.info(f"Aktualisiere Geocoding-Informationen für {len(contributors)} Contributors")
-    
-    updated_count = 0
-    
-    for contributor in contributors:
-        try:
-            # Konvertiere den Contributor in ein Dictionary für die Aktualisierung
-            contributor_dict = {
-                "id": contributor.id,
-                "login": contributor.login,
-                "location": contributor.location,
-                "country_code": contributor.country_code,
-                "region": contributor.region
-            }
-            
-            # Aktualisiere die Standortdaten
-            updated_contributor = geocoder.update_location_data(contributor_dict)
-            
-            # Aktualisiere die Datenbank, falls sich etwas geändert hat
-            if (updated_contributor.get("country_code") != contributor.country_code or
-                updated_contributor.get("region") != contributor.region):
-                
-                # Aktualisiere den Contributor in der Datenbank
-                db.session.query(db.session.get_bind().metadata.tables['contributors']).filter_by(id=contributor.id).update({
-                    "country_code": updated_contributor.get("country_code", ""),
-                    "region": updated_contributor.get("region", "")
-                })
-                
-                db.session.commit()
-                updated_count += 1
-                
-                logger.info(
-                    f"Contributor {contributor.login} aktualisiert: "
-                    f"Standort='{contributor.location}', "
-                    f"Land='{updated_contributor.get('country_code', '')}', "
-                    f"Region='{updated_contributor.get('region', '')}'"
-                )
-            
-            # Kurze Pause, um die Geocoding-API nicht zu überlasten
-            time.sleep(0.1)
-        
-        except Exception as e:
-            logger.error(f"Fehler bei der Aktualisierung des Contributors {contributor.login}: {e}")
-            db.session.rollback()
-    
-    logger.info(f"{updated_count} Contributors aktualisiert")
-    return updated_count
-
-
-def update_organizations(db: GitHubDatabase, geocoder: GeocodingService, 
-                       limit: Optional[int] = None, force: bool = False) -> int:
-    """
-    Aktualisiere Geocoding-Informationen für Organisationen.
-    
-    Args:
-        db: Datenbankverbindung
-        geocoder: Geocoding-Service
-        limit: Maximale Anzahl zu aktualisierender Organisationen
-        force: Auch Organisationen mit vorhandenen Ländercodes aktualisieren
-        
-    Returns:
-        Anzahl der aktualisierten Organisationen
-    """
-    # Hole Organisationen aus der Datenbank
-    organizations = db.session.query(db.session.get_bind().metadata.tables['organizations']).all()
-    
-    # Filtere Organisationen nach Bedarf
-    if not force:
-        organizations = [o for o in organizations if o.location and not o.country_code]
-    else:
-        organizations = [o for o in organizations if o.location]
-    
-    # Begrenze die Anzahl, falls angegeben
-    if limit:
-        organizations = organizations[:limit]
-    
-    logger.info(f"Aktualisiere Geocoding-Informationen für {len(organizations)} Organisationen")
-    
-    updated_count = 0
-    
-    for organization in organizations:
-        try:
-            # Konvertiere die Organisation in ein Dictionary für die Aktualisierung
-            organization_dict = {
-                "id": organization.id,
-                "login": organization.login,
-                "location": organization.location,
-                "country_code": organization.country_code,
-                "region": organization.region
-            }
-            
-            # Aktualisiere die Standortdaten
-            updated_organization = geocoder.update_location_data(organization_dict)
-            
-            # Aktualisiere die Datenbank, falls sich etwas geändert hat
-            if (updated_organization.get("country_code") != organization.country_code or
-                updated_organization.get("region") != organization.region):
-                
-                # Aktualisiere die Organisation in der Datenbank
-                db.session.query(db.session.get_bind().metadata.tables['organizations']).filter_by(id=organization.id).update({
-                    "country_code": updated_organization.get("country_code", ""),
-                    "region": updated_organization.get("region", "")
-                })
-                
-                db.session.commit()
-                updated_count += 1
-                
-                logger.info(
-                    f"Organisation {organization.login} aktualisiert: "
-                    f"Standort='{organization.location}', "
-                    f"Land='{updated_organization.get('country_code', '')}', "
-                    f"Region='{updated_organization.get('region', '')}'"
-                )
-            
-            # Kurze Pause, um die Geocoding-API nicht zu überlasten
-            time.sleep(0.1)
-        
-        except Exception as e:
-            logger.error(f"Fehler bei der Aktualisierung der Organisation {organization.login}: {e}")
-            db.session.rollback()
-    
-    logger.info(f"{updated_count} Organisationen aktualisiert")
-    return updated_count
-
-
-def main():
-    """Hauptfunktion."""
-    args = parse_arguments()
-    
-    # Lade Umgebungsvariablen aus .env-Datei, falls verfügbar
-    try:
-        from dotenv import load_dotenv
-        load_dotenv()
-    except ImportError:
-        logger.warning("python-dotenv nicht installiert, überspringe .env-Laden")
-    
-    # Datenbankpfad
-    if args.db_path:
-        db_path = args.db_path
-        if not db_path.startswith("sqlite:///"):
-            db_path = f"sqlite:///{db_path}"
-    else:
-        # Erzwinge immer den absoluten Pfad zur Datenbank im data/-Verzeichnis relativ zum Projektverzeichnis
-        project_dir = os.path.dirname(os.path.dirname(os.path.abspath(__file__)))
-        db_file_path = os.path.join(project_dir, "data", "github_data.db")
-        db_path = f"sqlite:///{db_file_path}"
-    
-    # Initialisiere Datenbank
-    db = GitHubDatabase(db_path)
-    
-    # Initialisiere Geocoding-Service
-    geocoder = GeocodingService(
-        cache_file=args.cache_file,
-        user_agent=args.user_agent
-    )
-    
-    try:
-        # Zeige Statistiken vor der Aktualisierung
-        contributor_stats = db.get_contributor_location_stats()
-        org_stats = db.get_organization_location_stats()
-        
-        show_geocoding_stats_before(contributor_stats, org_stats)
-        
-        # Aktualisiere Contributors und/oder Organisationen
-        updated_contributors = 0
-        updated_organizations = 0
-        
-        if args.contributors or not args.organizations:
-            updated_contributors = update_contributors(
-                db=db,
-                geocoder=geocoder,
-                limit=args.limit,
-                force=args.force
-            )
-        
-        if args.organizations or not args.contributors:
-            updated_organizations = update_organizations(
-                db=db,
-                geocoder=geocoder,
-                limit=args.limit,
-                force=args.force
-            )
-        
-        # Zeige Statistiken nach der Aktualisierung
-        contributor_stats = db.get_contributor_location_stats()
-        org_stats = db.get_organization_location_stats()
-        
-        show_geocoding_stats_after(contributor_stats, org_stats, updated_contributors, updated_organizations)
-    
-    finally:
-        # Speichere den Geocoding-Cache
-        geocoder.cache.save()
-        
-        # Schließe Datenbankverbindung
-        db.close()
->>>>>>> 72435b9f
-
-
 if __name__ == "__main__":
     sys.exit(main())