#!/usr/bin/env python3
"""
Skript zum Exportieren von Datenbanktabellen in CSV-Dateien.

Dieses Skript ist ein Wrapper für die CLI-Funktionalität des GitHub Data Collectors.
Es verwendet die Implementierung aus dem cli-Modul, um den Export durchzuführen.
"""
import os
import sys

# Füge das src-Verzeichnis zum Python-Pfad hinzu
sys.path.append(os.path.join(os.path.dirname(os.path.dirname(__file__)), "src"))

<<<<<<< HEAD
from github_collector.cli.export_command import main
=======
from github_collector.database.database import GitHubDatabase
from github_collector.export.csv_export import export_tables

# Konfiguriere Logging
from github_collector.utils.logging_config import setup_logging

logger = setup_logging(log_file="export.log")


def parse_arguments():
    """Parse Kommandozeilenargumente."""
    parser = argparse.ArgumentParser(description="Exportiere Datenbanktabellen in CSV-Dateien")
    
    # Datenbankoptionen
    parser.add_argument("--db-path", help="Pfad zur SQLite-Datenbankdatei")
    
    # Exportoptionen
    parser.add_argument("--output-dir", default="exports",
                      help="Verzeichnis für die exportierten CSV-Dateien (Standard: exports)")
    parser.add_argument("--tables", nargs="+", choices=["contributors", "organizations", "repositories", "all"],
                      default=["all"], help="Zu exportierende Tabellen (Standard: all)")
    parser.add_argument("--limit", type=int,
                      help="Maximale Anzahl zu exportierender Zeilen pro Tabelle")
    parser.add_argument("--with-timestamp", action="store_true",
                      help="Zeitstempel zum Dateinamen hinzufügen")
    
    return parser.parse_args()





def main():
    """Hauptfunktion."""
    args = parse_arguments()
    
    # Lade Umgebungsvariablen aus .env-Datei, falls verfügbar
    try:
        from dotenv import load_dotenv
        load_dotenv()
    except ImportError:
        logger.warning("python-dotenv nicht installiert, überspringe .env-Laden")
    
    # Datenbankpfad
    if args.db_path:
        db_path = args.db_path
        if not db_path.startswith("sqlite:///"):
            db_path = f"sqlite:///{db_path}"
    else:
        # Erzwinge immer den absoluten Pfad zur Datenbank im data/-Verzeichnis relativ zum Projektverzeichnis
        project_dir = os.path.dirname(os.path.dirname(os.path.abspath(__file__)))
        db_file_path = os.path.join(project_dir, "data", "github_data.db")
        db_path = f"sqlite:///{db_file_path}"
    
    # Initialisiere Datenbank
    db = GitHubDatabase(db_path)
    
    # Bestimme die zu exportierenden Tabellen
    tables = []
    if "all" in args.tables:
        tables = ["contributors", "organizations", "repositories"]
    else:
        tables = args.tables
    
    # Exportiere die Tabellen
    export_tables(
        db=db,
        tables=tables,
        output_dir=args.output_dir,
        limit=args.limit,
        with_timestamp=args.with_timestamp
    )
    
    # Schließe Datenbankverbindung
    db.close()
>>>>>>> 72435b9f


if __name__ == "__main__":
    sys.exit(main())<|MERGE_RESOLUTION|>--- conflicted
+++ resolved
@@ -11,86 +11,11 @@
 # Füge das src-Verzeichnis zum Python-Pfad hinzu
 sys.path.append(os.path.join(os.path.dirname(os.path.dirname(__file__)), "src"))
 
-<<<<<<< HEAD
 from github_collector.cli.export_command import main
-=======
-from github_collector.database.database import GitHubDatabase
-from github_collector.export.csv_export import export_tables
-
-# Konfiguriere Logging
 from github_collector.utils.logging_config import setup_logging
 
 logger = setup_logging(log_file="export.log")
 
 
-def parse_arguments():
-    """Parse Kommandozeilenargumente."""
-    parser = argparse.ArgumentParser(description="Exportiere Datenbanktabellen in CSV-Dateien")
-    
-    # Datenbankoptionen
-    parser.add_argument("--db-path", help="Pfad zur SQLite-Datenbankdatei")
-    
-    # Exportoptionen
-    parser.add_argument("--output-dir", default="exports",
-                      help="Verzeichnis für die exportierten CSV-Dateien (Standard: exports)")
-    parser.add_argument("--tables", nargs="+", choices=["contributors", "organizations", "repositories", "all"],
-                      default=["all"], help="Zu exportierende Tabellen (Standard: all)")
-    parser.add_argument("--limit", type=int,
-                      help="Maximale Anzahl zu exportierender Zeilen pro Tabelle")
-    parser.add_argument("--with-timestamp", action="store_true",
-                      help="Zeitstempel zum Dateinamen hinzufügen")
-    
-    return parser.parse_args()
-
-
-
-
-
-def main():
-    """Hauptfunktion."""
-    args = parse_arguments()
-    
-    # Lade Umgebungsvariablen aus .env-Datei, falls verfügbar
-    try:
-        from dotenv import load_dotenv
-        load_dotenv()
-    except ImportError:
-        logger.warning("python-dotenv nicht installiert, überspringe .env-Laden")
-    
-    # Datenbankpfad
-    if args.db_path:
-        db_path = args.db_path
-        if not db_path.startswith("sqlite:///"):
-            db_path = f"sqlite:///{db_path}"
-    else:
-        # Erzwinge immer den absoluten Pfad zur Datenbank im data/-Verzeichnis relativ zum Projektverzeichnis
-        project_dir = os.path.dirname(os.path.dirname(os.path.abspath(__file__)))
-        db_file_path = os.path.join(project_dir, "data", "github_data.db")
-        db_path = f"sqlite:///{db_file_path}"
-    
-    # Initialisiere Datenbank
-    db = GitHubDatabase(db_path)
-    
-    # Bestimme die zu exportierenden Tabellen
-    tables = []
-    if "all" in args.tables:
-        tables = ["contributors", "organizations", "repositories"]
-    else:
-        tables = args.tables
-    
-    # Exportiere die Tabellen
-    export_tables(
-        db=db,
-        tables=tables,
-        output_dir=args.output_dir,
-        limit=args.limit,
-        with_timestamp=args.with_timestamp
-    )
-    
-    # Schließe Datenbankverbindung
-    db.close()
->>>>>>> 72435b9f
-
-
 if __name__ == "__main__":
     sys.exit(main())