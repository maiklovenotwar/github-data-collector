#!/usr/bin/env python3
"""
Skript zum Sammeln von GitHub-Repositories.

Dieses Skript ist ein Wrapper für die CLI-Funktionalität des GitHub Data Collectors.
Es verwendet die Implementierung aus dem cli-Modul, um die Repository-Sammlung durchzuführen.
"""
import os
import sys

# Füge das src-Verzeichnis zum Python-Pfad hinzu
sys.path.append(os.path.join(os.path.dirname(os.path.dirname(__file__)), "src"))

<<<<<<< HEAD
from github_collector.cli.collect_command import main
=======
from github_collector.api.github_api import GitHubAPI
from github_collector.database.database import GitHubDatabase
from github_collector.repository_collector import RepositoryCollector
from github_collector.ui.stats import show_database_stats

# Konfiguriere Logging
from github_collector.utils.logging_config import setup_logging

logger = setup_logging(log_file="repository_collection.log")


def setup_api_client():
    """Richte den GitHub API-Client ein."""
    # Lade Umgebungsvariablen aus .env-Datei, falls verfügbar
    try:
        from dotenv import load_dotenv
        load_dotenv()
    except ImportError:
        logger.warning("python-dotenv nicht installiert, überspringe .env-Laden")
    
    # Hole GitHub API-Token aus Umgebungsvariable
    github_token = os.environ.get("GITHUB_API_TOKEN")
    github_tokens = os.environ.get("GITHUB_API_TOKENS")
    
    if github_tokens:
        # Mehrere Tokens verwenden
        tokens = [token.strip() for token in github_tokens.split(",")]
        logger.info(f"{len(tokens)} GitHub API-Tokens gefunden")
    elif github_token:
        # Einzelnes Token verwenden
        tokens = [github_token]
        logger.info("GitHub API-Token gefunden")
    else:
        # Kein Token gefunden
        logger.warning("Kein GitHub API-Token in Umgebungsvariablen gefunden")
        github_token = input("Bitte gib dein GitHub API-Token ein: ").strip()
        if not github_token:
            raise ValueError("GitHub API-Token ist erforderlich")
        tokens = [github_token]
    
    # Cache-Verzeichnis
    cache_dir = os.environ.get("CACHE_DIR", ".github_cache")
    if not os.path.exists(cache_dir):
        os.makedirs(cache_dir)
    
    # Erstelle und gib den API-Client zurück
    return GitHubAPI(tokens, cache_dir=cache_dir)


def parse_arguments():
    """Parse Kommandozeilenargumente."""
    parser = argparse.ArgumentParser(description="Sammle GitHub-Repositories")
    
    # Zeitbereichsoptionen
    time_group = parser.add_argument_group("Zeitbereichsoptionen")
    time_group.add_argument("--time-range", choices=["week", "month", "year", "custom"], 
                           help="Vordefinierter Zeitbereich für die Repository-Sammlung")
    time_group.add_argument("--start-date", help="Startdatum für benutzerdefinierten Zeitbereich (YYYY-MM-DD)")
    time_group.add_argument("--end-date", help="Enddatum für benutzerdefinierten Zeitbereich (YYYY-MM-DD)")
    
    # Sammlungsoptionen
    collection_group = parser.add_argument_group("Sammlungsoptionen")
    collection_group.add_argument("--limit", type=int, help="Maximale Anzahl zu sammelnder Repositories")
    collection_group.add_argument("--all", action="store_true", help="Alle verfügbaren Repositories sammeln")
    collection_group.add_argument("--min-stars", type=int, default=100, 
                                help="Minimale Anzahl von Stars für Repositories (Standard: 100)")
    
    # Datenbankoptionen
    db_group = parser.add_argument_group("Datenbankoptionen")
    db_group.add_argument("--db-path", help="Pfad zur SQLite-Datenbankdatei")
    
    # Andere Optionen
    parser.add_argument("--non-interactive", action="store_true", 
                       help="Im nicht-interaktiven Modus ausführen (erfordert Zeitbereichs- und Limit-Optionen)")
    parser.add_argument("--stats", action="store_true", 
                       help="Datenbankstatistiken anzeigen und beenden")
    
    return parser.parse_args()





def interactive_mode(args, api_client, db):
    """Führe im interaktiven Modus aus."""
    # Zeige aktuelle Statistiken an
    show_database_stats(db)
    
    # Initialisiere Repository-Collector
    collector = RepositoryCollector(github_client=api_client, db=db)
    
    # Frage nach Zeitbereich, falls nicht angegeben
    if not args.time_range:
        print("\nWähle einen Zeitbereich für die Repository-Sammlung:")
        print("1. Letzte Woche")
        print("2. Letzter Monat")
        print("3. Letztes Jahr")
        print("4. Benutzerdefinierter Zeitbereich")
        
        choice = input("Deine Wahl (1-4): ").strip()
        
        if choice == "1":
            args.time_range = "week"
        elif choice == "2":
            args.time_range = "month"
        elif choice == "3":
            args.time_range = "year"
        elif choice == "4":
            args.time_range = "custom"
        else:
            logger.error("Ungültige Auswahl")
            return
    
    # Berechne Zeitbereich
    now = datetime.now(tz.UTC)
    
    if args.time_range == "week":
        # Letzte Woche
        end_date = now
        start_date = now - timedelta(days=7)
    elif args.time_range == "month":
        # Letzter Monat
        end_date = now
        start_date = now - timedelta(days=30)
    elif args.time_range == "year":
        # Letztes Jahr
        end_date = now
        start_date = now - timedelta(days=365)
    elif args.time_range == "custom":
        # Benutzerdefinierter Zeitbereich
        if args.start_date and args.end_date:
            try:
                start_date = datetime.strptime(args.start_date, "%Y-%m-%d").replace(tzinfo=tz.UTC)
                end_date = datetime.strptime(args.end_date, "%Y-%m-%d").replace(tzinfo=tz.UTC)
            except ValueError as e:
                logger.error(f"Ungültiges Datumsformat: {e}")
                return
        else:
            try:
                print("Startdatum (YYYY-MM-DD):")
                start_date_str = input().strip()
                start_date = datetime.strptime(start_date_str, "%Y-%m-%d").replace(tzinfo=tz.UTC)
                
                print("Enddatum (YYYY-MM-DD):")
                end_date_str = input().strip()
                end_date = datetime.strptime(end_date_str, "%Y-%m-%d").replace(tzinfo=tz.UTC)
            except ValueError as e:
                logger.error(f"Ungültiges Datumsformat: {e}")
                return
    else:
        logger.error(f"Ungültiger Zeitbereich: {args.time_range}")
        return
    
    # Frage nach Limit, falls nicht angegeben
    limit = args.limit
    if not limit and not args.all:
        try:
            print("\nMaximale Anzahl zu sammelnder Repositories (leer für unbegrenzt):")
            limit_str = input().strip()
            if limit_str:
                limit = int(limit_str)
        except ValueError:
            logger.error("Ungültige Anzahl")
            return
    
    # Frage nach minimaler Anzahl von Stars
    try:
        default_stars = args.min_stars if args.min_stars else 10
        print(f"\nMinimale Anzahl von Stars (Standard: {default_stars}):")
        min_stars_str = input().strip()
        if min_stars_str:
            min_stars = int(min_stars_str)
        else:
            min_stars = default_stars
    except ValueError:
        logger.error("Ungültige Anzahl von Stars")
        return
            
    # Frage nach Anzahl der Perioden
    time_diff = end_date - start_date
    days_total = time_diff.days
    
    # Berechne eine sinnvolle Standardanzahl von Perioden basierend auf der Zeitspanne
    if days_total <= 7:
        default_periods = 1
    elif days_total <= 30:
        default_periods = 3
    elif days_total <= 90:
        default_periods = 6
    elif days_total <= 365:
        default_periods = 12
    else:
        default_periods = days_total // 30  # Etwa eine Periode pro Monat
    
    periods_count = None
    while periods_count is None:
        try:
            print(f"\nIn wie viele Perioden soll der Zeitraum unterteilt werden?")
            print(f"(Zeitraum: {days_total} Tage, Vorschlag: {default_periods} Perioden)")
            periods_str = input("Anzahl der Perioden: ").strip()
            
            if periods_str:
                periods_count = int(periods_str)
                if periods_count <= 0:
                    print("Die Anzahl der Perioden muss größer als 0 sein.")
                    periods_count = None
            else:
                periods_count = default_periods
                print(f"Standard-Wert wird verwendet: {periods_count} Perioden")
        except ValueError:
            print("Bitte geben Sie eine gültige Zahl ein.")
    
    # Bestätige die Sammlung
    print(f"\nSammle Repositories von {start_date.strftime('%Y-%m-%d')} bis {end_date.strftime('%Y-%m-%d')}")
    print(f"Minimale Anzahl von Stars: {min_stars}")
    print(f"Zeitraum wird in {periods_count} Perioden unterteilt")
    if limit:
        print(f"Maximale Anzahl zu sammelnder Repositories: {limit}")
    else:
        print("Keine Begrenzung der Anzahl zu sammelnder Repositories")
    
    confirm = input("\nFortfahren? (j/n): ").strip().lower()
    if confirm != "j" and confirm != "ja":
        print("Sammlung abgebrochen")
        return
    
    # Berechne die Perioden manuell, um die vom Benutzer angegebene Anzahl zu verwenden
    period_size = days_total / periods_count
    periods = []
    current_start = start_date
    
    for i in range(periods_count):
        # Berechne das Ende dieser Periode
        if i == periods_count - 1:
            # Letzte Periode endet genau am Ende des Zeitraums
            current_end = end_date
        else:
            # Berechne das Ende basierend auf der Periodengröße
            current_end = current_start + timedelta(days=period_size)
        
        # Füge die Periode hinzu
        periods.append((current_start, current_end))
        
        # Nächste Periode
        current_start = current_end
    
    # Sammle Repositories
    try:
        # Setze den Zustand zurück und setze die benutzerdefinierten Perioden
        collector.state.reset(start_date, end_date)
        collector.state.set_time_periods(periods)
        
        # Starte die Sammlung
        collector.collect_repositories(
            start_date=start_date,
            end_date=end_date,
            min_stars=min_stars,
            max_repos=limit,
            resume=True
        )
    except KeyboardInterrupt:
        print("\nSammlung unterbrochen. Der Fortschritt wurde gespeichert und kann später fortgesetzt werden.")
    except Exception as e:
        logger.error(f"Fehler bei der Repository-Sammlung: {e}")
    
    # Zeige aktualisierte Statistiken an
    show_database_stats(db)


def non_interactive_mode(args, api_client, db):
    """Führe im nicht-interaktiven Modus aus."""
    # Prüfe, ob alle erforderlichen Argumente angegeben sind
    if not args.time_range and not (args.start_date and args.end_date):
        logger.error("Im nicht-interaktiven Modus muss entweder --time-range oder --start-date und --end-date angegeben werden")
        return
    
    # Berechne Zeitbereich
    now = datetime.now(tz.UTC)
    
    if args.time_range == "week":
        # Letzte Woche
        end_date = now
        start_date = now - timedelta(days=7)
    elif args.time_range == "month":
        # Letzter Monat
        end_date = now
        start_date = now - timedelta(days=30)
    elif args.time_range == "year":
        # Letztes Jahr
        end_date = now
        start_date = now - timedelta(days=365)
    elif args.time_range == "custom" or (args.start_date and args.end_date):
        # Benutzerdefinierter Zeitbereich
        try:
            start_date = datetime.strptime(args.start_date, "%Y-%m-%d").replace(tzinfo=tz.UTC)
            end_date = datetime.strptime(args.end_date, "%Y-%m-%d").replace(tzinfo=tz.UTC)
        except ValueError as e:
            logger.error(f"Ungültiges Datumsformat: {e}")
            return
    else:
        logger.error(f"Ungültiger Zeitbereich: {args.time_range}")
        return
    
    # Initialisiere Repository-Collector
    collector = RepositoryCollector(github_client=api_client, db=db)
    
    # Sammle Repositories
    try:
        collector.collect_repositories(
            start_date=start_date,
            end_date=end_date,
            min_stars=args.min_stars,
            max_repos=args.limit,
            resume=True
        )
    except KeyboardInterrupt:
        print("\nSammlung unterbrochen. Der Fortschritt wurde gespeichert und kann später fortgesetzt werden.")
    except Exception as e:
        logger.error(f"Fehler bei der Repository-Sammlung: {e}")


def main():
    """Hauptfunktion."""
    args = parse_arguments()
    
    # Datenbankpfad
    if args.db_path:
        db_path = args.db_path
        if not db_path.startswith("sqlite:///"):
            db_path = f"sqlite:///{db_path}"
    else:
        # Erzwinge immer den absoluten Pfad zur Datenbank im data/-Verzeichnis relativ zum Projektverzeichnis
        project_dir = os.path.dirname(os.path.dirname(os.path.abspath(__file__)))
        db_file_path = os.path.join(project_dir, "data", "github_data.db")
        db_path = f"sqlite:///{db_file_path}"
    
    # Initialisiere Datenbank
    db = GitHubDatabase(db_path)
    
    # Zeige nur Statistiken an, falls angefordert
    if args.stats:
        show_database_stats(db)
        return
    
    # Initialisiere API-Client
    try:
        api_client = setup_api_client()
    except ValueError as e:
        logger.error(f"Fehler beim Einrichten des API-Clients: {e}")
        return
    
    # Führe im interaktiven oder nicht-interaktiven Modus aus
    try:
        if args.non_interactive:
            non_interactive_mode(args, api_client, db)
        else:
            interactive_mode(args, api_client, db)
    finally:
        # Schließe Datenbankverbindung
        db.close()
>>>>>>> 72435b9f


if __name__ == "__main__":
    sys.exit(main())<|MERGE_RESOLUTION|>--- conflicted
+++ resolved
@@ -11,13 +11,7 @@
 # Füge das src-Verzeichnis zum Python-Pfad hinzu
 sys.path.append(os.path.join(os.path.dirname(os.path.dirname(__file__)), "src"))
 
-<<<<<<< HEAD
 from github_collector.cli.collect_command import main
-=======
-from github_collector.api.github_api import GitHubAPI
-from github_collector.database.database import GitHubDatabase
-from github_collector.repository_collector import RepositoryCollector
-from github_collector.ui.stats import show_database_stats
 
 # Konfiguriere Logging
 from github_collector.utils.logging_config import setup_logging
@@ -374,7 +368,6 @@
     finally:
         # Schließe Datenbankverbindung
         db.close()
->>>>>>> 72435b9f
 
 
 if __name__ == "__main__":
